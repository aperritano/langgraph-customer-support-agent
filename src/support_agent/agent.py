"""Customer support agent graph definition.

This is the main entry point that LangGraph Dev uses to run the agent.
The graph variable at the bottom must be exported for langgraph.json to find it.

WHAT THIS FILE DOES:
This file defines the "brain" of the customer support agent - it's like the main controller
that orchestrates the conversation flow. It sets up:
1. The AI model that makes decisions
2. The workflow that processes customer messages
3. The logic for when to use tools vs when to respond directly

WHY IT'S IMPORTANT:
Without this file, the agent wouldn't know how to process customer questions or decide
when to search the knowledge base, check order status, or escalate to humans.
This is the core orchestration layer that makes the agent work as a cohesive system.
"""

from typing import Literal, cast
import os
from langgraph.graph import StateGraph, END, START
from langgraph.prebuilt import ToolNode
from langchain_ollama import ChatOllama
from langchain_core.messages import SystemMessage, AIMessage
from langchain_core.runnables import RunnableConfig
from pathlib import Path

from .state import SupportState
from .tools import tools
from .prompts import SYSTEM_PROMPT


# Initialize LLM (Large Language Model) with tool calling capability
# WHAT: This creates the AI model that will make decisions and respond to customers
# WHY: The LLM needs to be "bound" to tools so it knows what actions it can take
#      (like searching the knowledge base or checking order status)
#      Temperature=0 makes responses more predictable/consistent, which is important
#      for customer support where you want reliable, professional answers
# Get Ollama base URL from environment, default to localhost for local development
ollama_base_url = os.getenv("OLLAMA_BASE_URL", "http://localhost:11434")
llm = ChatOllama(
<<<<<<< HEAD
    model="llama3.2:1b",  # Smaller, faster model for CPU inference (~1GB, much faster responses)
=======
    model="llama3.1:latest",  # Smaller, faster model for CPU inference (~1GB, much faster responses)
>>>>>>> cab54182
    temperature=0,  # Deterministic responses for customer support
    base_url=ollama_base_url,  # Use environment variable or default to localhost
    timeout=120.0,  # 2 minute timeout - faster with smaller model
).bind_tools(tools)


def agent_node(state: SupportState) -> dict:
    """
    Agent reasoning node - decides which tools to call or provides final answer.
    
    WHAT IT DOES:
    This is the "thinking" step where the AI analyzes what the customer asked and decides:
    1. Does it need more information? → Call tools (search KB, check order, etc.)
    2. Does it have enough info? → Respond directly to the customer
    
    WHY IT'S IMPORTANT:
    This function implements the "Reason" step in the ReAct pattern (Reason → Act → Observe).
    Without this, the agent wouldn't know when to use tools vs when to answer directly.
    It's like the agent's decision-making brain that evaluates each customer message.
    
    HOW IT WORKS:
    - Takes the conversation history (state)
    - Adds the system prompt (instructions for the agent)
    - Sends it all to the LLM
    - LLM responds with either tool calls OR a direct answer
    - Returns the LLM's response to be added to the conversation
    
    Args:
        state: Current conversation state with message history
    
    Returns:
        dict with new messages to add to state (either tool calls or direct response)
    """
    # Prepend system prompt to conversation
    messages = [SystemMessage(content=SYSTEM_PROMPT)] + state["messages"]
    
    # Invoke LLM - it will decide to call tools or respond directly
    # Add timeout to prevent hanging
    try:
        print(f"DEBUG: Calling LLM with {len(messages)} messages, base_url={ollama_base_url}")
        response = llm.invoke(messages)
        print(f"DEBUG: LLM response received: {type(response)}")
        return {"messages": [response]}
    except Exception as e:
        print(f"ERROR: LLM invocation failed: {type(e).__name__}: {str(e)}")
        import traceback
        traceback.print_exc()
        raise


def should_continue(state: SupportState) -> Literal["tools", "__end__"]:
    """
    Conditional edge - decides whether to continue to tools or end.

    WHAT IT DOES:
    This is a routing function that looks at the last message from the agent and decides:
    - "tools" → Agent wants to use tools, so route to the tools node
    - "__end__" → Agent gave a final answer, so we're done with this turn

    WHY IT'S IMPORTANT:
    The graph needs to know where to go next after the agent thinks. This function
    acts like a traffic controller, directing the conversation flow. Without it,
    the graph wouldn't know whether to execute tools or finish responding to the customer.
    
    This is the key decision point that makes the ReAct loop work - it determines
    whether we need another cycle (Reason → Act) or if we're done.

    Args:
        state: Current conversation state with all messages so far

    Returns:
        "tools" if agent wants to call tools, "__end__" if agent gave final answer
    """
    last_message = state["messages"][-1]

    # Check if the agent made any tool calls
    # Type check: last_message from LLM is always AIMessage which has tool_calls
    if isinstance(last_message, AIMessage) and last_message.tool_calls:
        return "tools"

    # No tool calls means agent provided final answer
    return "__end__"


def create_graph():
    """
    Build and compile the customer support agent graph.
    
    WHAT IT DOES:
    This function assembles the complete workflow graph that processes customer messages.
    Think of it like building a flowchart that shows how messages flow through the system.
    
    Graph structure (ReAct pattern):
    
        START (customer sends message)
          ↓
       [AGENT] ← AI thinks: "Do I need tools or can I answer directly?"
          ↓
       {should_continue?} ← Decision point: tool calls or final answer?
        ↙        ↘
    [TOOLS]    [END] ← Done! Send response to customer
       ↓
    [AGENT] ← Loop back with tool results, AI thinks again with new info
    
    WHY IT'S IMPORTANT:
    This function creates the actual executable graph that LangGraph will run.
    Without it, you'd just have functions but no way to connect them into a working system.
    The graph structure implements the ReAct pattern which allows the agent to:
    - Think (Reason)
    - Take actions using tools (Act)
    - See results (Observe)
    - Think again with new information
    - Repeat until it has an answer
    
    HOW IT WORKS:
    1. Creates a StateGraph with our SupportState schema (defines data structure)
    2. Adds two nodes: "agent" (thinking) and "tools" (doing actions)
    3. Sets up flow: START → agent → decision → tools OR end
    4. After tools run, loops back to agent so it can use the tool results
    5. Compiles it all into an executable graph
    
    Returns:
        Compiled LangGraph application ready to process customer messages
    """
    # Initialize graph with our state schema
    workflow = StateGraph(SupportState)
    
    # Add nodes
    workflow.add_node("agent", agent_node)
    workflow.add_node("tools", ToolNode(tools))  # Automatically handles all tool execution
    
    # Define the flow
    workflow.add_edge(START, "agent")  # Start at agent
    
    # After agent, decide whether to use tools or end
    workflow.add_conditional_edges(
        "agent",
        should_continue,
        {
            "tools": "tools",  # Call tools if needed
            "__end__": END,  # End if agent provided answer
        },
    )
    
    # After tools execute, always go back to agent for next reasoning step
    workflow.add_edge("tools", "agent")

    # Note: When using langgraph dev/cloud, checkpointing is handled automatically
    # For local testing, you can pass a checkpointer to compile()
    return workflow.compile()


# Create and export the graph
# WHAT: This creates the actual graph instance that will be used throughout the application
# WHY: LangGraph Dev looks for a variable named "graph" in this file to run the agent.
#      This is the entry point that other parts of the system (CLI, API, tests) will use.
#      It's created once when this module is imported, then reused for all conversations.
graph = create_graph()


# For local testing
if __name__ == "__main__":
    """
    Quick test of the graph.
    Run: python -m src.support_agent.agent
    """
    from langchain_core.messages import HumanMessage
    
    print("Testing customer support agent...\n")
    
    # Test conversation
    test_messages = [
        "Hi, what's your return policy?",
        "Can you check on order #123456?",
        "I want to return it because it's defective",
    ]
    
    config = {"configurable": {"thread_id": "test-conversation"}}
    
    for message in test_messages:
        print(f"💬 Customer: {message}")
        print("-" * 60)

        result = graph.invoke(
            {"messages": [HumanMessage(content=message)]},
            config=cast(RunnableConfig, config)
        )

        # Print the agent's response
        last_message = result["messages"][-1]
        print(f"🤖 Agent: {last_message.content}\n")<|MERGE_RESOLUTION|>--- conflicted
+++ resolved
@@ -39,11 +39,7 @@
 # Get Ollama base URL from environment, default to localhost for local development
 ollama_base_url = os.getenv("OLLAMA_BASE_URL", "http://localhost:11434")
 llm = ChatOllama(
-<<<<<<< HEAD
-    model="llama3.2:1b",  # Smaller, faster model for CPU inference (~1GB, much faster responses)
-=======
     model="llama3.1:latest",  # Smaller, faster model for CPU inference (~1GB, much faster responses)
->>>>>>> cab54182
     temperature=0,  # Deterministic responses for customer support
     base_url=ollama_base_url,  # Use environment variable or default to localhost
     timeout=120.0,  # 2 minute timeout - faster with smaller model
